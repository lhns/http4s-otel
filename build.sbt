--- conflicted
+++ resolved
@@ -1,10 +1,6 @@
 import org.scalajs.linker.interface.OutputPatterns
 
-<<<<<<< HEAD
-lazy val scalaVersions = Seq("3.3.3", "2.13.12")
-=======
-lazy val scalaVersions = Seq("3.3.1", "2.13.13")
->>>>>>> 931a8629
+lazy val scalaVersions = Seq("3.3.3", "2.13.13")
 
 ThisBuild / scalaVersion := scalaVersions.head
 ThisBuild / versionScheme := Some("early-semver")
